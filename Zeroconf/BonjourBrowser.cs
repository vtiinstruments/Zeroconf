--- conflicted
+++ resolved
@@ -8,10 +8,9 @@
 using System.Text;
 using System.Threading;
 using System.Threading.Tasks;
+
+using Foundation;
 using CoreFoundation;
-using Foundation;
-using Network;
-
 
 namespace Zeroconf
 {
@@ -19,6 +18,7 @@
     {
         NSNetServiceBrowser netServiceBrowser = new NSNetServiceBrowser();
 
+        Dictionary<string, NSNetService> discoveredServiceDict = new Dictionary<string, NSNetService>();
         Dictionary<string, ZeroconfHost> zeroconfHostDict = new Dictionary<string, ZeroconfHost>();
         HashSet<string> domainHash = new HashSet<string>();
 
@@ -40,7 +40,7 @@
             netServiceBrowser.NotSearched += Browser_NotSearched;
             netServiceBrowser.SearchStopped += Browser_SearchStopped;
 
-            netServiceResolveTimeout = (resolveTimeout != default(TimeSpan)) ? resolveTimeout.TotalSeconds : 5d;
+            netServiceResolveTimeout = (resolveTimeout != default(TimeSpan)) ? resolveTimeout.TotalSeconds : 5D;
         }
 
         private void Browser_FoundDomain(object sender, NSNetDomainEventArgs e)
@@ -63,28 +63,67 @@
 
         private void Browser_FoundService(object sender, NSNetServiceEventArgs e)
         {
-            if (e.Service is NSNetService netService)
-            {
-                netService.AddressResolved += NetService_AddressResolved;
-                netService.Stopped += NetService_Stopped;
-                netService.ResolveFailure += NetService_ResolveFailure;
-
-                Debug.WriteLine($"{nameof(Browser_FoundService)}: Name {netService?.Name} Type {netService?.Type} Domain {netService?.Domain} " +
-                    $"HostName {netService?.HostName} Port {netService?.Port} MoreComing {e.MoreComing.ToString()}");
-
+            NSNetService netService = e.Service;
+
+            netService.AddressResolved += NetService_AddressResolved;
+            netService.Stopped += NetService_Stopped;
+            netService.ResolveFailure += NetService_ResolveFailure;
+
+            Debug.WriteLine($"{nameof(Browser_FoundService)}: Name {netService?.Name} Type {netService?.Type} Domain {netService?.Domain} " +
+                $"HostName {netService?.HostName} Port {netService?.Port} MoreComing {e.MoreComing.ToString()}");
+
+            if (netService != null)
+            {
                 Debug.WriteLine($"{nameof(Browser_FoundService)}: {nameof(netService)}.Resolve({netServiceResolveTimeout.ToString()})");
                 netService.Resolve(netServiceResolveTimeout);
             }
+            else
+            {
+                Debug.WriteLine($"{nameof(Browser_FoundService)}: service is null");
+            }
         }
 
         private void NetService_AddressResolved(object sender, EventArgs e)
         {
             if (sender is NSNetService netService)
             {
+                netService = (NSNetService)sender;
+
                 Debug.WriteLine($"{nameof(NetService_AddressResolved)}: Name {netService?.Name} Type {netService?.Type} Domain {netService?.Domain} " +
                     $"HostName {netService?.HostName} Port {netService?.Port} Addresses {GetZeroconfHostKey(netService)}");
 
-                RefreshZeroconfHostDict(netService);
+                if (netService.TxtRecordData != null)
+                {
+                    NSDictionary dict = NSNetService.DictionaryFromTxtRecord(netService.TxtRecordData);
+                    if (dict != null)
+                    {
+                        if (dict.Count > 0)
+                        {
+                            foreach (var key in dict.Keys)
+                            {
+                                Debug.WriteLine($"{nameof(Browser_FoundService)}: Key {key} Value {dict[key].ToString()}");
+                            }
+                        }
+                        else
+                        {
+                            Debug.WriteLine($"{nameof(Browser_FoundService)}: Service.DictionaryFromTxtRecord has 0 entries");
+                        }
+                    }
+                    else
+                    {
+                        Debug.WriteLine($"{nameof(Browser_FoundService)}: Service.DictionaryFromTxtRecord returned null");
+                    }
+                }
+                else
+                {
+                    Debug.WriteLine($"{nameof(Browser_FoundService)}: TxtRecordData is null");
+                }
+
+                string serviceKey = GetNsNetServiceKey(netService);
+                lock (discoveredServiceDict)
+                {
+                    discoveredServiceDict[serviceKey] = netService;
+                }
             }
         }
 
@@ -137,17 +176,13 @@
         {
             NSNetService service = e.Service;
 
-            Debug.WriteLine($"{nameof(Browser_ServiceRemoved)}: Name {service.Name} Type {service.Type} Domain {service.Domain} " +
+            Debug.WriteLine($"{nameof(Browser_ServiceRemoved)}: Name {service.Name} Type {service.Type} Domain {service.Domain} " + 
                 $"HostName {service.HostName} Port {service.Port} MoreComing {e.MoreComing.ToString()}");
 
-            string hostKey = GetZeroconfHostKey(service);
-            string serviceKey = GetNsNetServiceName(service);
-            lock (zeroconfHostDict)
-            {
-                if (zeroconfHostDict.TryGetValue(hostKey, out var zeroconfHost))
-                {
-                    zeroconfHost.RemoveService(serviceKey);
-                }
+            string serviceKey = GetNsNetServiceKey(service);
+            lock (discoveredServiceDict)
+            {
+                discoveredServiceDict.Remove(serviceKey);
             }
         }
 
@@ -228,6 +263,16 @@
             int localDomainLength = localDomain.Length;
 
             // All previous service discovery results are discarded
+
+            lock (discoveredServiceDict)
+            {
+                discoveredServiceDict.Clear();
+            }
+
+            lock (zeroconfHostDict)
+            {
+                zeroconfHostDict.Clear();
+            }
 
             string serviceType = string.Empty;
             string domain = string.Empty;
@@ -270,7 +315,6 @@
             netServiceBrowser.SearchForServices(serviceType, domain);
         }
 
-
         public void StopServiceSearch()
         {
             Debug.WriteLine($"{nameof(StopServiceSearch)}: {nameof(netServiceBrowser)}.Stop()");
@@ -307,73 +351,124 @@
 
         public IReadOnlyList<IZeroconfHost> ReturnZeroconfHostResults()
         {
+            Debug.WriteLine($"{nameof(ReturnZeroconfHostResults)}");
+
             lock (zeroconfHostDict)
             {
-                return zeroconfHostDict.Values.OfType<IZeroconfHost>().ToList();
-            }
-        }
-
-        void RefreshZeroconfHostDict(NSNetService nsNetService)
-        {
-            Debug.WriteLine($"{nameof(RefreshZeroconfHostDict)}: Name {nsNetService.Name} Type {nsNetService.Type} Domain {nsNetService.Domain} " +
+                zeroconfHostDict.Clear();
+            }
+
+            RefreshZeroconfHostDict();
+
+            List<IZeroconfHost> hostList = new List<IZeroconfHost>();
+
+            lock (zeroconfHostDict)
+            {
+                hostList.AddRange(zeroconfHostDict.Values);
+            }
+
+            Debug.WriteLine($"{nameof(ReturnZeroconfHostResults)}: Returning hostList.Count {hostList.Count}");
+
+            return hostList;
+        }
+
+        void RefreshZeroconfHostDict()
+        {
+            // Do not walk discoveredServiceDict[] directly
+            // If a NSNetService is in discoveredServiceDict[], it was resolved successfully before it was added
+
+            List<NSNetService> nsNetServiceList = new List<NSNetService>();
+            lock (discoveredServiceDict)
+            {
+                nsNetServiceList.AddRange(discoveredServiceDict.Values);
+            }
+
+            // For each NSNetService, create a ZeroconfHost record
+
+            foreach (var nsNetService in nsNetServiceList)
+            {
+                Debug.WriteLine($"{nameof(ReturnZeroconfHostResults)}: Name {nsNetService.Name} Type {nsNetService.Type} Domain {nsNetService.Domain} " +
                     $"HostName {nsNetService.HostName} Port {nsNetService.Port}");
 
-            // Obtain or create ZeroconfHost
-
-            ZeroconfHost host = GetOrCreateZeroconfHost(nsNetService);
-
-            // Add service to ZeroconfHost record
-
-<<<<<<< HEAD
-            Service svc = new Service();
-            svc.Name = GetNsNetServiceName(nsNetService);
-            svc.Port = (int)nsNetService.Port;
-            // svc.Ttl = is not available
-=======
+                // Obtain or create ZeroconfHost
+
+                ZeroconfHost host = GetOrCreateZeroconfHost(nsNetService);
+
+                // Add service to ZeroconfHost record
+
                 Service svc = new Service();
                 svc.Name = GetNsNetServiceName(nsNetService);
                 svc.Port = (int)nsNetService.Port;
                 svc.ServiceName = GetNsNetServiceFullName(nsNetService);
                 // svc.Ttl = is not available
->>>>>>> d3af0082
-
-            NSData txtRecordData = nsNetService.GetTxtRecordData();
-            if (txtRecordData is not null)
-            {
-                NSDictionary txtDict = NSNetService.DictionaryFromTxtRecord(txtRecordData);
-                if (txtDict?.Any() is true)
-                {
-                    Debug.WriteLine($"{nameof(RefreshZeroconfHostDict)}: {string.Join(Environment.NewLine, txtDict.Select(r => $"Key {r.Key} Value {r.Value}"))}");
-
-                    Dictionary<string, string> propertyDict = txtDict.ToDictionary(r => r.Key.ToString(), r => r.Value.ToString());
-                    svc.AddPropertySet(propertyDict);
-                }
-            }
+
+                NSData txtRecordData = nsNetService.GetTxtRecordData();
+                if (txtRecordData != null)
+                {
+                    NSDictionary txtDict = NSNetService.DictionaryFromTxtRecord(txtRecordData);
+                    if (txtDict != null)
+                    {
+                        if (txtDict.Count > 0)
+                        {
+                            foreach (var key in txtDict.Keys)
+                            {
+                                Debug.WriteLine($"{nameof(ReturnZeroconfHostResults)}: Key {key} Value {txtDict[key].ToString()}");
+                            }
+
+                            Dictionary<string, string> propertyDict = new Dictionary<string, string>();
+
+                            foreach (var key in txtDict.Keys)
+                            {
+                                propertyDict[key.ToString()] = txtDict[key].ToString();
+                            }
+                            svc.AddPropertySet(propertyDict);
+                        }
+                        else
+                        {
+                            Debug.WriteLine($"{nameof(ReturnZeroconfHostResults)}: Service.DictionaryFromTxtRecord has 0 entries");
+                        }
+                    }
+                    else
+                    {
+                        Debug.WriteLine($"{nameof(ReturnZeroconfHostResults)}: Service.DictionaryFromTxtRecord returned null");
+                    }
+                }
+
+                host.AddService(svc);
+            }
+        }
+
+        ZeroconfHost GetOrCreateZeroconfHost(NSNetService service)
+        {
+            ZeroconfHost host;
+            string hostKey = GetZeroconfHostKey(service);
 
             lock (zeroconfHostDict)
             {
-                host.AddService(svc);
-            }
-        }
-
-        ZeroconfHost GetOrCreateZeroconfHost(NSNetService service)
-        {
-            var hostKey = GetZeroconfHostKey(service);
-
-            lock (zeroconfHostDict)
-            {
-                if (!zeroconfHostDict.TryGetValue(hostKey, out var host))
-                {
-                    host = new()
-                    {
-                        DisplayName = service.Name,
-                        IPAddresses = service.Addresses?.Select(a => $@"{Sockaddr.CreateIPAddress(Sockaddr.CreateSockaddr(a.Bytes))}").ToList() ?? new(),
-                    };
+                if (!zeroconfHostDict.TryGetValue(hostKey, out host))
+                {
+                    host = new ZeroconfHost();
+                    host.DisplayName = service.Name;
+
+                    List<string> ipAddrList = new List<string>();
+                    foreach (NSData address in service.Addresses)
+                    {
+                        Sockaddr saddr = Sockaddr.CreateSockaddr(address.Bytes);
+                        IPAddress ipAddr = Sockaddr.CreateIPAddress(saddr);
+                        if (ipAddr != null)
+                        {
+                            ipAddrList.Add(ipAddr.ToString());
+                        }
+                    }
+                    host.IPAddresses = ipAddrList;
+
                     host.Id = host.IPAddress;
+
                     zeroconfHostDict[hostKey] = host;
                 }
-                return host;
-            }
+            }
+
+            return host;
         }
 
         //
@@ -404,12 +499,33 @@
 
         string GetZeroconfHostKey(NSNetService service)
         {
-            if (service.Addresses is null)
-            {
-                return string.Empty;
-            }
-
-            return string.Join(';', service.Addresses.Select(a => Sockaddr.CreateIPAddress(Sockaddr.CreateSockaddr(a.Bytes))));
+            StringBuilder sb = new StringBuilder();
+
+            if (service.Addresses != null)
+            {
+                foreach (NSData address in service.Addresses)
+                {
+                    if (address != null)
+                    {
+                        Sockaddr saddr = Sockaddr.CreateSockaddr(address.Bytes);
+                        IPAddress ipAddr = Sockaddr.CreateIPAddress(saddr);
+                        if (ipAddr != null)
+                        {
+                            sb.Append((sb.Length == 0 ? ipAddr.ToString() : $";{ipAddr.ToString()}"));
+                        }
+                    }
+                    else
+                    {
+                        Console.WriteLine($"{nameof(GetZeroconfHostKey)}: Got null entry in NSNetService.Addresses, Service {service?.Name}");
+                    }
+                }
+            }
+            else
+            {
+                Console.WriteLine($"{nameof(GetZeroconfHostKey)}: NSNetService.Addresses is null, Service {service?.Name}");
+            }
+
+            return sb.ToString();
         }
 
         public static List<string> GetNSBonjourServices(string domain = null)
